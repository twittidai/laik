/*
 * This file is part of the LAIK library.
 * Copyright (c) 2017, 2018 Josef Weidendorfer <Josef.Weidendorfer@gmx.de>
 *
 * LAIK is free software: you can redistribute it and/or modify
 * it under the terms of the GNU Lesser General Public License as
 * published by the Free Software Foundation, version 3 or later.
 *
 * LAIK is distributed in the hope that it will be useful, but
 * WITHOUT ANY WARRANTY; without even the implied warranty of
 * MERCHANTABILITY or FITNESS FOR A PARTICULAR PURPOSE. See the GNU
 * Lesser General Public License for more details.
 *
 * You should have received a copy of the GNU Lesser General Public License
 * along with this program. If not, see <http://www.gnu.org/licenses/>.
 */

/* The TCP backend mainly uses its own minimal MPI implementation.
 * Similar to the LAIK MPI backend, this file just dispatches to
 * our own mini-MPI implementation instead of an official MPI.
 * Thus, this file is almost identical to "backend-mpi.c", and future
 * improvements/changes to the MPI backend may also be useful here.
 *
 * Differences:
 * - backend API functions are prefixed with laik_tcp_*
 * - no usage of async MPI (no opt-pass, no specific actions)
 *
 * For more details, run
 *   git diff --no-index src/backend-mpi.c src/backends/tcp/backend-tcp.c
 *
 */

#include "laik-internal.h"
#include "laik-backend-tcp.h"

#include <assert.h>
#include <stdlib.h>
#include <stdio.h>
#include <stdbool.h>
#include <stdint.h>
#include <string.h>
#include <sys/types.h>
#include <unistd.h>
#include <string.h>

// own mini MPI version of the TCP backend
#include "mpi.h"

// forward decls, types/structs , global variables

static void laik_tcp_finalize(Laik_Instance*);
static void laik_tcp_prepare(Laik_ActionSeq*);
static void laik_tcp_cleanup(Laik_ActionSeq*);
static void laik_tcp_exec(Laik_ActionSeq* as);
static void laik_tcp_updateGroup(Laik_Group*);
<<<<<<< HEAD
static void laik_tcp_eliminate_nodes(Laik_Group *oldGroup, Laik_Group *newGroup, int *nodeStatuses);
=======
static void laik_tcp_sync(Laik_KVStore* kvs);
>>>>>>> 3d1cbf29

// C guarantees that unset function pointers are NULL
static Laik_Backend laik_backend_tcp = {
    .name        = "TCP Backend",
    .finalize    = laik_tcp_finalize,
    .prepare     = laik_tcp_prepare,
    .cleanup     = laik_tcp_cleanup,
    .exec        = laik_tcp_exec,
    .updateGroup = laik_tcp_updateGroup,
<<<<<<< HEAD
    .eliminateNodes = laik_tcp_eliminate_nodes
=======
    .sync        = laik_tcp_sync
>>>>>>> 3d1cbf29
};

static Laik_Instance* tcp_instance = 0;

typedef struct {
    MPI_Comm comm;
    bool didInit;
} TCPData;

typedef struct {
    MPI_Comm comm;
} TCPGroupData;

//----------------------------------------------------------------
// MPI backend behavior configurable by environment variables

// LAIK_TCP_REDUCE: make use of MPI_(All)Reduce? Default: Yes
// If not, we do own algorithm with send/recv.
static int tcp_reduce = 1;

//----------------------------------------------------------------
// buffer space for messages if packing/unpacking from/to not-1d layout
// is necessary
#define PACKBUFSIZE (10*1024*1024)
//#define PACKBUFSIZE (10*800)
static char packbuf[PACKBUFSIZE];



//----------------------------------------------------------------------------
// error helpers

static
void laik_tcp_panic(int err)
{
    char str[MPI_MAX_ERROR_STRING];
    int len;

    assert(err != MPI_SUCCESS);

    if(laik_error_handler_get(tcp_instance) != NULL) {

        laik_log(LAIK_LL_Debug, "Error handler found, attempting to handle error.\n");
        if(MPI_Error_string(err, str, &len) != MPI_SUCCESS) {
            strncpy(str, "Unknown MPI Error!", sizeof(str));
        }
        laik_tcp_set_errors(err, NULL);
        laik_error_handler_get(tcp_instance)(tcp_instance, str);
        laik_tcp_clear_errors();
//        fprintf(stderr, "[LAIK TCP Backend] Error handler exited, attempting to continue\n");
        return;
    }

    if (MPI_Error_string(err, str, &len) != MPI_SUCCESS)
        laik_panic("TCP backend: Unknown mini-MPI error!");
    else
        laik_log(LAIK_LL_Panic, "TCP backend: mini-MPI error '%s'", str);
    exit(1);
}


//----------------------------------------------------------------------------
// backend interface implementation: initialization

Laik_Instance* laik_init_tcp(int* argc, char*** argv)
{
    if (tcp_instance) return tcp_instance;

    int err;

    TCPData* d = malloc(sizeof(TCPData));
    if (!d) {
        laik_panic("Out of memory allocating TCPData object");
        exit(1); // not actually needed, laik_panic never returns
    }
    d->didInit = false;

    TCPGroupData* gd = malloc(sizeof(TCPGroupData));
    if (!gd) {
        laik_panic("Out of memory allocating TCPGroupData object");
        exit(1); // not actually needed, laik_panic never returns
    }

    // eventually initialize MPI first before accessing MPI_COMM_WORLD
    if (argc) {
        err = MPI_Init(argc, argv);
        if (err != MPI_SUCCESS) laik_tcp_panic(err);
        d->didInit = true;
    }

    // create own communicator duplicating WORLD to
    // - not have to worry about conflicting use of MPI_COMM_WORLD by application
    // - install error handler which passes errors through - we want them
    MPI_Comm ownworld;
    err = MPI_Comm_dup(MPI_COMM_WORLD, &ownworld);
    if (err != MPI_SUCCESS) laik_tcp_panic(err);
    // TCP backend always returns errors
    //err = MPI_Comm_set_errhandler(ownworld, MPI_ERRORS_RETURN);
    //if (err != MPI_SUCCESS) laik_tcp_panic(err);

    // now finish initilization of <gd>/<d>, as MPI_Init is run
    gd->comm = ownworld;
    d->comm = ownworld;

    int size, rank;
    err = MPI_Comm_size(d->comm, &size);
    if (err != MPI_SUCCESS) laik_tcp_panic(err);
    err = MPI_Comm_rank(d->comm, &rank);
    if (err != MPI_SUCCESS) laik_tcp_panic(err);

    // Get the name of the processor
    char processor_name[MPI_MAX_PROCESSOR_NAME];
    int name_len;
    err = MPI_Get_processor_name(processor_name, &name_len);
    if (err != MPI_SUCCESS) laik_tcp_panic(err);

    Laik_Instance* inst;
    inst = laik_new_instance(&laik_backend_tcp, size, rank,
                             processor_name, d, gd);

    sprintf(inst->guid, "%d", rank);

    laik_log(2, "TCP backend initialized (at '%s', rank %d/%d)\n",
             inst->mylocation, rank, size);

    // do own reduce algorithm?
    char* str = getenv("LAIK_TCP_REDUCE");
    if (str) tcp_reduce = atoi(str);

    tcp_instance = inst;
    return inst;
}

static
TCPData* tcpData(Laik_Instance* i)
{
    return (TCPData*) i->backend_data;
}

static
TCPGroupData* tcpGroupData(Laik_Group* g)
{
    return (TCPGroupData*) g->backend_data;
}

static
void laik_tcp_finalize(Laik_Instance* inst)
{
    assert(inst == tcp_instance);

    if (tcpData(tcp_instance)->didInit) {
        laik_log(1, "TCP backend: calling our MPI_Finalize");
        int err = MPI_Finalize();
        if (err != MPI_SUCCESS) laik_tcp_panic(err);
    }
}

static TCPGroupData *allocateBackendData(Laik_Group *g) {
    TCPGroupData *gd = (TCPGroupData *) g->backend_data;
    assert(gd == 0); // must not be updated yet
    gd = malloc(sizeof(TCPGroupData));
    if (!gd) {
        laik_panic("Out of memory allocating TCPGroupData object");
        exit(1); // not actually needed, laik_panic never returns
    }
    g->backend_data = gd;
    return gd;
}

// update backend specific data for group if needed
static void laik_tcp_updateGroup(Laik_Group* g)
{
    // calculate MPI communicator for group <g>
    // TODO: only supports shrinking of parent for now
    assert(g->parent);
    assert(g->parent->size >= g->size);

    laik_log(1, "TCP backend updateGroup: parent %d (size %d, myid %d) "
             "=> group %d (size %d, myid %d)",
             g->parent->gid, g->parent->size, g->parent->myid,
             g->gid, g->size, g->myid);

    // only interesting if this task is still part of parent
    if (g->parent->myid < 0) return;

    TCPGroupData* gdParent = (TCPGroupData*) g->parent->backend_data;
    assert(gdParent);

    TCPGroupData *gd = allocateBackendData(g);

    laik_log(1, "Comm_split: old myid %d => new myid %d",
             g->parent->myid, g->fromParent[g->parent->myid]);

    int err = MPI_Comm_split(gdParent->comm, g->myid < 0 ? MPI_UNDEFINED : 0,
                             g->myid, &(gd->comm));
    if (err != MPI_SUCCESS) laik_tcp_panic(err);
}

static void laik_tcp_eliminate_nodes(Laik_Group *oldGroup, Laik_Group *newGroup, int *nodeStatuses) {
    laik_log(1, "TCP backend eliminate nodes");

    TCPGroupData *gd = allocateBackendData(newGroup);

    int err = MPI_Comm_eliminate(((TCPGroupData*)oldGroup->backend_data)->comm, oldGroup->size,
                             nodeStatuses, LAIK_FT_NODE_OK, &gd->comm);
    if (err != MPI_SUCCESS) laik_tcp_panic(err);

    // Reset the TCP MiniMPI Comm World to the smaller group. To date, this is only used for MPI_Finalize.
    LAIK_TCP_MINIMPI_COMM_WORLD = gd->comm;
}

static
MPI_Datatype getMPIDataType(Laik_Data* d)
{
    MPI_Datatype mpiDataType;
    if      (d->type == laik_Double) mpiDataType = MPI_DOUBLE;
    else if (d->type == laik_Float)  mpiDataType = MPI_FLOAT;
    else if (d->type == laik_Int64)  mpiDataType = MPI_INT64_T;
    else if (d->type == laik_Int32)  mpiDataType = MPI_INT32_T;
    else if (d->type == laik_Char)   mpiDataType = MPI_INT8_T;
    else if (d->type == laik_UInt64) mpiDataType = MPI_UINT64_T;
    else if (d->type == laik_UInt32) mpiDataType = MPI_UINT32_T;
    else if (d->type == laik_UChar)  mpiDataType = MPI_UINT8_T;
    else assert(0);

    return mpiDataType;
}

static
MPI_Op getMPIOp(Laik_ReductionOperation redOp)
{
    MPI_Op mpiRedOp;
    switch(redOp) {
    case LAIK_RO_Sum:  mpiRedOp = MPI_SUM; break;
    case LAIK_RO_Prod: mpiRedOp = MPI_PROD; break;
    case LAIK_RO_Min:  mpiRedOp = MPI_MIN; break;
    case LAIK_RO_Max:  mpiRedOp = MPI_MAX; break;
    case LAIK_RO_And:  mpiRedOp = MPI_LAND; break;
    case LAIK_RO_Or:   mpiRedOp = MPI_LOR; break;
    default: assert(0);
    }
    return mpiRedOp;
}

static
void laik_mpi_exec_packAndSend(Laik_Mapping* map, Laik_Slice* slc,
                               int to_rank, uint64_t slc_size,
                               MPI_Datatype dataType, int tag, MPI_Comm comm)
{
    Laik_Index idx = slc->from;
    int dims = slc->space->dims;
    unsigned int packed;
    uint64_t count = 0;
    while(1) {
        packed = (map->layout->pack)(map, slc, &idx,
                                     packbuf, PACKBUFSIZE);
        assert(packed > 0);
        int err = MPI_Send(packbuf, (int) packed,
                           dataType, to_rank, tag, comm);
        if (err != MPI_SUCCESS) laik_tcp_panic(err);

        count += packed;
        if (laik_index_isEqual(dims, &idx, &(slc->to))) break;
    }
    assert(count == slc_size);
}

static
void laik_mpi_exec_recvAndUnpack(Laik_Mapping* map, Laik_Slice* slc,
                                 int from_rank, uint64_t slc_size,
                                 int elemsize,
                                 MPI_Datatype dataType, int tag, MPI_Comm comm)
{
    MPI_Status st;
    Laik_Index idx = slc->from;
    int dims = slc->space->dims;
    int recvCount, unpacked;
    uint64_t count = 0;
    while(1) {
        int err = MPI_Recv(packbuf, PACKBUFSIZE / elemsize,
                           dataType, from_rank, tag, comm, &st);
        if (err != MPI_SUCCESS) laik_tcp_panic(err);
        err = MPI_Get_count(&st, dataType, &recvCount);
        if (err != MPI_SUCCESS) laik_tcp_panic(err);

        unpacked = (map->layout->unpack)(map, slc, &idx,
                                         packbuf, recvCount * elemsize);
        assert(recvCount == unpacked);
        count += unpacked;
        if (laik_index_isEqual(dims, &idx, &(slc->to))) break;
    }
    assert(count == slc_size);
}

static
void laik_mpi_exec_reduce(Laik_TransitionContext* tc, Laik_BackendAction* a,
                          MPI_Datatype dataType, MPI_Comm comm)
{
    assert(tcp_reduce > 0);

    MPI_Op mpiRedOp = getMPIOp(a->redOp);
    int rootTask = a->rank;
    int err;

    if (rootTask == -1) {
        if (a->fromBuf == a->toBuf) {
            laik_log(1, "      exec MPI_Allreduce in-place, count %d", a->count);
            err = MPI_Allreduce(MPI_IN_PLACE, a->toBuf, (int) a->count,
                                    dataType, mpiRedOp, comm);
        }
        else {
            laik_log(1, "      exec MPI_Allreduce, count %d", a->count);
            err = MPI_Allreduce(a->fromBuf, a->toBuf, (int) a->count,
                                dataType, mpiRedOp, comm);
        }
    }
    else {
        if ((a->fromBuf == a->toBuf) && (tc->transition->group->myid == rootTask)) {
            laik_log(1, "      exec MPI_Reduce in-place, count %d, root %d",
                     a->count, rootTask);
            err = MPI_Reduce(MPI_IN_PLACE, a->toBuf, (int) a->count,
                             dataType, mpiRedOp, rootTask, comm);
        }
        else {
            laik_log(1, "      exec MPI_Reduce, count %d, root %d", a->count, rootTask);
            err = MPI_Reduce(a->fromBuf, a->toBuf, (int) a->count,
                             dataType, mpiRedOp, rootTask, comm);
        }
    }
    if (err != MPI_SUCCESS) laik_tcp_panic(err);
}

// a naive, manual reduction using send/recv:
// one process is chosen to do the reduction: the smallest rank from processes
// which are interested in the result. All other processes with input
// send their data to him, he does the reduction, and sends to all processes
// interested in the result
static
void laik_mpi_exec_groupReduce(Laik_TransitionContext* tc,
                               Laik_BackendAction* a,
                               MPI_Datatype dataType, MPI_Comm comm)
{
    assert(a->h.type == LAIK_AT_GroupReduce);
    Laik_Transition* t = tc->transition;
    Laik_Data* data = tc->data;

    // do the manual reduction on smallest rank of output group
    int reduceTask = laik_trans_taskInGroup(t, a->outputGroup, 0);
    laik_log(1, "      exec reduce at T%d", reduceTask);

    int myid = t->group->myid;
    MPI_Status st;
    int count, err;

    if (myid != reduceTask) {
        // not the reduce task: eventually send input and recv result

        if (laik_trans_isInGroup(t, a->inputGroup, myid)) {
            laik_log(1, "        exec MPI_Send to T%d", reduceTask);
            err = MPI_Send(a->fromBuf, (int) a->count, dataType,
                           reduceTask, 1, comm);
            if (err != MPI_SUCCESS) laik_tcp_panic(err);
        }
        if (laik_trans_isInGroup(t, a->outputGroup, myid)) {
            laik_log(1, "        exec MPI_Recv from T%d", reduceTask);
            err = MPI_Recv(a->toBuf, (int) a->count, dataType,
                           reduceTask, 1, comm, &st);
            if (err != MPI_SUCCESS) laik_tcp_panic(err);
            // check that we received the expected number of elements
            err = MPI_Get_count(&st, dataType, &count);
            if (err != MPI_SUCCESS) laik_tcp_panic(err);
            assert((int)a->count == count);
        }
        return;
    }

    // we are the reduce task
    int inCount = laik_trans_groupCount(t, a->inputGroup);
    uint64_t byteCount = a->count * data->elemsize;
    bool inputFromMe = laik_trans_isInGroup(t, a->inputGroup, myid);

    // for direct execution: use global <packbuf> (size PACKBUFSIZE)
    // check that bufsize is enough. TODO: dynamically increase?
    int bufSize = (inCount - (inputFromMe ? 1:0)) * byteCount;
    assert(bufSize < PACKBUFSIZE);

    // collect values from tasks in input group
    int bufOff[32], off = 0;
    assert(inCount <= 32);

    // always put this task in front: we use toBuf to calculate
    // our results, but there may be input from us, which would
    // be overwritten if not starting with our input
    int ii = 0;
    if (inputFromMe) {
        ii++; // slot 0 reserved for this task (use a->fromBuf)
        bufOff[0] = 0;
    }
    for(int i = 0; i< inCount; i++) {
        int inTask = laik_trans_taskInGroup(t, a->inputGroup, i);
        if (inTask == myid) continue;

        laik_log(1, "        exec MPI_Recv from T%d (buf off %d, count %d)",
                 inTask, off, a->count);

        bufOff[ii++] = off;
        err = MPI_Recv(packbuf + off, (int) a->count, dataType,
                       inTask, 1, comm, &st);
        if (err != MPI_SUCCESS) laik_tcp_panic(err);
        // check that we received the expected number of elements
        err = MPI_Get_count(&st, dataType, &count);
        if (err != MPI_SUCCESS) laik_tcp_panic(err);
        assert((int)a->count == count);
        off += byteCount;
    }
    assert(ii == inCount);
    assert(off == bufSize);

    // do the reduction, put result back to my input buffer
    if (data->type->reduce) {
        // reduce with 0/1 inputs by setting input pointer to 0
        char* buf0 = inputFromMe ? a->fromBuf : (packbuf + bufOff[0]);
        (data->type->reduce)(a->toBuf,
                             (inCount < 1) ? 0 : buf0,
                             (inCount < 2) ? 0 : (packbuf + bufOff[1]),
                             a->count, a->redOp);
        for(int t = 2; t < inCount; t++)
            (data->type->reduce)(a->toBuf, a->toBuf, packbuf + bufOff[t],
                                 a->count, a->redOp);
    }
    else {
        laik_log(LAIK_LL_Panic,
                 "Need reduce function for type '%s'. Not set!",
                 data->type->name);
        assert(0);
    }

    // send result to tasks in output group
    int outCount = laik_trans_groupCount(t, a->outputGroup);
    for(int i = 0; i< outCount; i++) {
        int outTask = laik_trans_taskInGroup(t, a->outputGroup, i);
        if (outTask == myid) {
            // that's myself: nothing to do
            continue;
        }

        laik_log(1, "        exec MPI_Send result to T%d", outTask);
        err = MPI_Send(a->toBuf, (int) a->count, dataType, outTask, 1, comm);
        if (err != MPI_SUCCESS) laik_tcp_panic(err);
    }
}

static
void laik_tcp_exec(Laik_ActionSeq* as)
{
    if (as->actionCount == 0) {
        laik_log(1, "TCP backend exec: nothing to do\n");
        return;
    }

    if (as->backend == 0) {
        // no preparation: do minimal transformations, sorting send/recv
        laik_log(1, "TCP backend exec: prepare before exec\n");
        laik_log_ActionSeqIfChanged(true, as, "Original sequence");
        bool changed = laik_aseq_splitTransitionExecs(as);
        laik_log_ActionSeqIfChanged(changed, as, "After splitting texecs");
        changed = laik_aseq_flattenPacking(as);
        laik_log_ActionSeqIfChanged(changed, as, "After flattening");
        changed = laik_aseq_allocBuffer(as);
        laik_log_ActionSeqIfChanged(changed, as, "After buffer alloc");
        changed = laik_aseq_sort_2phases(as);
        laik_log_ActionSeqIfChanged(changed, as, "After sorting");

        int not_handled = laik_aseq_calc_stats(as);
        assert(not_handled == 0); // there should be no MPI-specific actions
    }

    if (laik_log_begin(1)) {
        laik_log_append("TCP backend exec:\n");
        laik_log_ActionSeq(as, false);
        laik_log_flush(0);
    }

    // TODO: use transition context given by each action
    Laik_TransitionContext* tc = as->context[0];
    Laik_MappingList* fromList = tc->fromList;
    Laik_MappingList* toList = tc->toList;
    int elemsize = tc->data->elemsize;

    // common for all MPI calls: tag, comm, datatype
    int tag = 1;
    TCPGroupData* gd = tcpGroupData(tc->transition->group);
    assert(gd);
    MPI_Comm comm = gd->comm;
    MPI_Datatype dataType = getMPIDataType(tc->data);
    MPI_Status st;
    int err, count;

    Laik_Action* a = as->action;
    for(unsigned int i = 0; i < as->actionCount; i++, a = nextAction(a)) {
        Laik_BackendAction* ba = (Laik_BackendAction*) a;
        if (laik_log_begin(1)) {
            laik_log_Action(a, as);
            laik_log_flush(0);
        }

        switch(a->type) {
        case LAIK_AT_BufReserve:
        case LAIK_AT_Nop:
            // no need to do anything
            break;

        case LAIK_AT_MapSend: {
            assert(ba->fromMapNo < fromList->count);
            Laik_Mapping* fromMap = &(fromList->map[ba->fromMapNo]);
            assert(fromMap->base != 0);
            err = MPI_Send(fromMap->base + ba->offset, ba->count,
                           dataType, ba->rank, tag, comm);
            if (err != MPI_SUCCESS) laik_tcp_panic(err);
            break;
        }

        case LAIK_AT_RBufSend: {
            Laik_A_RBufSend* aa = (Laik_A_RBufSend*) a;
            assert(aa->bufID < ASEQ_BUFFER_MAX);
            err = MPI_Send(as->buf[aa->bufID] + aa->offset, aa->count,
                           dataType, aa->to_rank, tag, comm);
            if (err != MPI_SUCCESS) laik_tcp_panic(err);
            break;
        }

        case LAIK_AT_BufSend: {
            Laik_A_BufSend* aa = (Laik_A_BufSend*) a;
            err = MPI_Send(aa->buf, aa->count,
                           dataType, aa->to_rank, tag, comm);
            if (err != MPI_SUCCESS) laik_tcp_panic(err);
            break;
        }

        case LAIK_AT_MapRecv: {
            assert(ba->toMapNo < toList->count);
            Laik_Mapping* toMap = &(toList->map[ba->toMapNo]);
            assert(toMap->base != 0);
            err = MPI_Recv(toMap->base + ba->offset, ba->count,
                           dataType, ba->rank, tag, comm, &st);
            if (err != MPI_SUCCESS) laik_tcp_panic(err);

            // check that we received the expected number of elements
            err = MPI_Get_count(&st, dataType, &count);
            if (err != MPI_SUCCESS) laik_tcp_panic(err);
            assert((int)ba->count == count);
            break;
        }

        case LAIK_AT_RBufRecv: {
            Laik_A_RBufRecv* aa = (Laik_A_RBufRecv*) a;
            assert(aa->bufID < ASEQ_BUFFER_MAX);
            err = MPI_Recv(as->buf[aa->bufID] + aa->offset, aa->count,
                           dataType, aa->from_rank, tag, comm, &st);
            if (err != MPI_SUCCESS) laik_tcp_panic(err);

            // check that we received the expected number of elements
            err = MPI_Get_count(&st, dataType, &count);
            if (err != MPI_SUCCESS) laik_tcp_panic(err);
            assert((int)ba->count == count);
            break;
        }

        case LAIK_AT_BufRecv: {
            Laik_A_BufRecv* aa = (Laik_A_BufRecv*) a;
            err = MPI_Recv(aa->buf, aa->count,
                           dataType, aa->from_rank, tag, comm, &st);
            if (err != MPI_SUCCESS) laik_tcp_panic(err);

            // check that we received the expected number of elements
            err = MPI_Get_count(&st, dataType, &count);
            if (err != MPI_SUCCESS) laik_tcp_panic(err);
//            assert((int)ba->count == count);
            break;
        }

        case LAIK_AT_CopyFromBuf:
            for(unsigned int i = 0; i < ba->count; i++)
                memcpy(ba->ce[i].ptr,
                       ba->fromBuf + ba->ce[i].offset,
                       ba->ce[i].bytes);
            break;

        case LAIK_AT_CopyToBuf:
            for(unsigned int i = 0; i < ba->count; i++)
                memcpy(ba->toBuf + ba->ce[i].offset,
                       ba->ce[i].ptr,
                       ba->ce[i].bytes);
            break;

        case LAIK_AT_PackToBuf:
            laik_exec_pack(ba, ba->map);
            break;

        case LAIK_AT_MapPackToBuf: {
            assert(ba->fromMapNo < fromList->count);
            Laik_Mapping* fromMap = &(fromList->map[ba->fromMapNo]);
            assert(fromMap->base != 0);
            laik_exec_pack(ba, fromMap);
            break;
        }

        case LAIK_AT_UnpackFromBuf:
            laik_exec_unpack(ba, ba->map);
            break;

        case LAIK_AT_MapUnpackFromBuf: {
            assert(ba->toMapNo < toList->count);
            Laik_Mapping* toMap = &(toList->map[ba->toMapNo]);
            assert(toMap->base);
            laik_exec_unpack(ba, toMap);
            break;
        }


        case LAIK_AT_MapPackAndSend: {
            Laik_A_MapPackAndSend* aa = (Laik_A_MapPackAndSend*) a;
            assert(aa->fromMapNo < fromList->count);
            Laik_Mapping* fromMap = &(fromList->map[aa->fromMapNo]);
            assert(fromMap->base != 0);
            laik_mpi_exec_packAndSend(fromMap, aa->slc, aa->to_rank, aa->count,
                                      dataType, tag, comm);
            break;
        }

        case LAIK_AT_PackAndSend:
            laik_mpi_exec_packAndSend(ba->map, ba->slc, ba->rank,
                                      (uint64_t) ba->count,
                                      dataType, tag, comm);
            break;

        case LAIK_AT_MapRecvAndUnpack: {
            Laik_A_MapRecvAndUnpack* aa = (Laik_A_MapRecvAndUnpack*) a;
            assert(aa->toMapNo < toList->count);
            Laik_Mapping* toMap = &(toList->map[aa->toMapNo]);
            assert(toMap->base);
            laik_mpi_exec_recvAndUnpack(toMap, aa->slc, aa->from_rank, aa->count,
                                        elemsize, dataType, tag, comm);
            break;
        }

        case LAIK_AT_RecvAndUnpack:
            laik_mpi_exec_recvAndUnpack(ba->map, ba->slc, ba->rank,
                                        (uint64_t) ba->count,
                                        elemsize, dataType, tag, comm);
            break;

        case LAIK_AT_Reduce:
            laik_mpi_exec_reduce(tc, ba, dataType, comm);
            break;

        case LAIK_AT_GroupReduce:
            laik_mpi_exec_groupReduce(tc, ba, dataType, comm);
            break;

        case LAIK_AT_RBufLocalReduce:
            assert(ba->bufID < ASEQ_BUFFER_MAX);
            assert(ba->dtype->reduce != 0);
            (ba->dtype->reduce)(ba->toBuf, ba->toBuf, as->buf[ba->bufID] + ba->offset,
                               ba->count, ba->redOp);
            break;

        case LAIK_AT_RBufCopy:
            assert(ba->bufID < ASEQ_BUFFER_MAX);
            memcpy(ba->toBuf, as->buf[ba->bufID] + ba->offset, ba->count * elemsize);
            break;

        case LAIK_AT_BufCopy:
            memcpy(ba->toBuf, ba->fromBuf, ba->count * elemsize);
            break;

        case LAIK_AT_BufInit:
            assert(ba->dtype->init != 0);
            (ba->dtype->init)(ba->toBuf, ba->count, ba->redOp);
            break;

        default:
            laik_log(LAIK_LL_Panic, "mpi_exec: no idea how to exec action %d (%s)",
                     a->type, laik_at_str(a->type));
            assert(0);
        }
    }
    assert( ((char*)as->action) + as->bytesUsed == ((char*)a) );
}


static
void laik_tcp_prepare(Laik_ActionSeq* as)
{
    if (laik_log_begin(1)) {
        laik_log_append("TCP backend prepare:\n");
        laik_log_ActionSeq(as, false);
        laik_log_flush(0);
    }

    // mark as prepared by TCP backend
    as->backend = &laik_backend_tcp;

    bool changed = laik_aseq_splitTransitionExecs(as);
    laik_log_ActionSeqIfChanged(changed, as, "After splitting transition execs");
    if (as->actionCount == 0) {
        laik_aseq_calc_stats(as);
        return;
    }

    changed = laik_aseq_flattenPacking(as);
    laik_log_ActionSeqIfChanged(changed, as, "After flattening actions");

    if (tcp_reduce) {
        // detect group reduce actions which can be replaced by all-reduce
        // can be prohibited by setting LAIK_TCP_REDUCE=0
        changed = laik_aseq_replaceWithAllReduce(as);
        laik_log_ActionSeqIfChanged(changed, as, "After all-reduce detection");
    }

    changed = laik_aseq_combineActions(as);
    laik_log_ActionSeqIfChanged(changed, as, "After combining actions 1");

    changed = laik_aseq_allocBuffer(as);
    laik_log_ActionSeqIfChanged(changed, as, "After buffer allocation 1");

    changed = laik_aseq_splitReduce(as);
    laik_log_ActionSeqIfChanged(changed, as, "After splitting reduce actions");

    changed = laik_aseq_allocBuffer(as);
    laik_log_ActionSeqIfChanged(changed, as, "After buffer allocation 2");

    changed = laik_aseq_sort_rounds(as);
    laik_log_ActionSeqIfChanged(changed, as, "After sorting rounds");

    changed = laik_aseq_combineActions(as);
    laik_log_ActionSeqIfChanged(changed, as, "After combining actions 2");

    changed = laik_aseq_allocBuffer(as);
    laik_log_ActionSeqIfChanged(changed, as, "After buffer allocation 3");

    changed = laik_aseq_sort_2phases(as);
    //changed = laik_aseq_sort_rankdigits(as);
    laik_log_ActionSeqIfChanged(changed, as, "After sorting for deadlock avoidance");

    laik_aseq_freeTempSpace(as);
    laik_aseq_calc_stats(as);
}

static void laik_tcp_cleanup(Laik_ActionSeq* as)
{
    if (laik_log_begin(1)) {
        laik_log_append("TCP backend cleanup:\n");
        laik_log_ActionSeq(as, false);
        laik_log_flush(0);
    }

    assert(as->backend == &laik_backend_tcp);
}

//----------------------------------------------------------------------------
// KV store


static void laik_tcp_sync(Laik_KVStore* kvs)
{
    assert(kvs->inst == tcp_instance);
    MPI_Comm comm = tcpData(tcp_instance)->comm;
    Laik_Group* world = kvs->inst->world;
    int myid = world->myid;
    MPI_Status status;
    int count[2] = {0,0};
    int err;

    if (myid > 0) {
        // send to master, receive from master
        count[0] = (int) kvs->changes.offUsed;
        assert((count[0] == 0) || ((count[0] & 1) == 1)); // 0 or odd number of offsets
        count[1] = (int) kvs->changes.dataUsed;
        laik_log(1, "MPI sync: sending %d changes (total %d chars) to T0",
                 count[0] / 2, count[1]);
        err = MPI_Send(count, 2, MPI_INTEGER, 0, 0, comm);
        if (err != MPI_SUCCESS) laik_tcp_panic(err);
        if (count[0] > 0) {
            assert(count[1] > 0);
            err = MPI_Send(kvs->changes.off, count[0], MPI_INTEGER, 0, 0, comm);
            if (err != MPI_SUCCESS) laik_tcp_panic(err);
            err = MPI_Send(kvs->changes.data, count[1], MPI_CHAR, 0, 0, comm);
            if (err != MPI_SUCCESS) laik_tcp_panic(err);
        }
        else assert(count[1] == 0);

        err = MPI_Recv(count, 2, MPI_INTEGER, 0, 0, comm, &status);
        if (err != MPI_SUCCESS) laik_tcp_panic(err);
        laik_log(1, "MPI sync: getting %d changes (total %d chars) from T0",
                 count[0] / 2, count[1]);
        if (count[0] > 0) {
            assert(count[1] > 0);
            laik_kvs_changes_ensure_size(&(kvs->changes), count[0], count[1]);
            err = MPI_Recv(kvs->changes.off, count[0], MPI_INTEGER, 0, 0, comm, &status);
            if (err != MPI_SUCCESS) laik_tcp_panic(err);
            err = MPI_Recv(kvs->changes.data, count[1], MPI_CHAR, 0, 0, comm, &status);
            if (err != MPI_SUCCESS) laik_tcp_panic(err);
            laik_kvs_changes_set_size(&(kvs->changes), count[0], count[1]);
            // TODO: opt - remove own changes from received ones
            laik_kvs_changes_apply(&(kvs->changes), kvs);
        }
        else
            assert(count[1] == 0);

        return;
    }

    // master: receive changes from all others, sort, merge, send back

    // first sort own changes, as preparation for merging
    laik_kvs_changes_sort(&(kvs->changes));

    Laik_KVS_Changes recvd, changes;
    laik_kvs_changes_init(&changes); // temporary changes struct
    laik_kvs_changes_init(&recvd);

    Laik_KVS_Changes *src, *dst, *tmp;
    // after merging, result should be in dst;
    dst = &(kvs->changes);
    src = &changes;

    for(int i = 1; i < world->size; i++) {
        err = MPI_Recv(count, 2, MPI_INTEGER, i, 0, comm, &status);
        if (err != MPI_SUCCESS) laik_tcp_panic(err);
        laik_log(1, "MPI sync: getting %d changes (total %d chars) from T%d",
                 count[0] / 2, count[1], i);
        laik_kvs_changes_set_size(&recvd, 0, 0); // fresh reuse
        laik_kvs_changes_ensure_size(&recvd, count[0], count[1]);
        if (count[0] == 0) {
            assert(count[1] == 0);
            continue;
        }

        assert(count[1] > 0);
        err = MPI_Recv(recvd.off, count[0], MPI_INTEGER, i, 0, comm, &status);
        if (err != MPI_SUCCESS) laik_tcp_panic(err);
        err = MPI_Recv(recvd.data, count[1], MPI_CHAR, i, 0, comm, &status);
        if (err != MPI_SUCCESS) laik_tcp_panic(err);
        laik_kvs_changes_set_size(&recvd, count[0], count[1]);

        // for merging, both inputs need to be sorted
        laik_kvs_changes_sort(&recvd);

        // swap src/dst: now merging can overwrite dst
        tmp = src; src = dst; dst = tmp;

        laik_kvs_changes_merge(dst, src, &recvd);
    }

    // send merged changes to all others: may be 0 entries
    count[0] = dst->offUsed;
    count[1] = dst->dataUsed;
    assert(count[1] > count[0]); // more byte than offsets
    for(int i = 1; i < world->size; i++) {
        laik_log(1, "MPI sync: sending %d changes (total %d chars) to T%d",
                 count[0] / 2, count[1], i);
        err = MPI_Send(count, 2, MPI_INTEGER, i, 0, comm);
        if (err != MPI_SUCCESS) laik_tcp_panic(err);
        if (count[0] == 0) continue;

        err = MPI_Send(dst->off, count[0], MPI_INTEGER, i, 0, comm);
        if (err != MPI_SUCCESS) laik_tcp_panic(err);
        err = MPI_Send(dst->data, count[1], MPI_CHAR, i, 0, comm);
        if (err != MPI_SUCCESS) laik_tcp_panic(err);
    }

    // TODO: opt - remove own changes from received ones
    laik_kvs_changes_apply(dst, kvs);

    laik_kvs_changes_free(&recvd);
    laik_kvs_changes_free(&changes);
}<|MERGE_RESOLUTION|>--- conflicted
+++ resolved
@@ -53,11 +53,8 @@
 static void laik_tcp_cleanup(Laik_ActionSeq*);
 static void laik_tcp_exec(Laik_ActionSeq* as);
 static void laik_tcp_updateGroup(Laik_Group*);
-<<<<<<< HEAD
+static void laik_tcp_sync(Laik_KVStore* kvs);
 static void laik_tcp_eliminate_nodes(Laik_Group *oldGroup, Laik_Group *newGroup, int *nodeStatuses);
-=======
-static void laik_tcp_sync(Laik_KVStore* kvs);
->>>>>>> 3d1cbf29
 
 // C guarantees that unset function pointers are NULL
 static Laik_Backend laik_backend_tcp = {
@@ -67,11 +64,8 @@
     .cleanup     = laik_tcp_cleanup,
     .exec        = laik_tcp_exec,
     .updateGroup = laik_tcp_updateGroup,
-<<<<<<< HEAD
-    .eliminateNodes = laik_tcp_eliminate_nodes
-=======
+    .eliminateNodes = laik_tcp_eliminate_nodes,
     .sync        = laik_tcp_sync
->>>>>>> 3d1cbf29
 };
 
 static Laik_Instance* tcp_instance = 0;
